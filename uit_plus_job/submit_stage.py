--- conflicted
+++ resolved
@@ -294,23 +294,8 @@
         }
 
         # Check to see if we have already loaded this model to overwrite
-<<<<<<< HEAD
         # and were just asking for confirmation
-        if not self.version_environment_variable in self.environment_variables:
-            self.overwrite_request = 1
-            self._alert(f'You must enter a {self.version_environment_variable} before you can save.', alert_type='danger')
-            self.param.trigger('show_no_helios_alert')
-            return
-
-=======
-        # and were just asking for confirmation]
-        if not self.version_environment_variable in self.environment_variables:
-            self.overwrite_request = 1
-            self._alert(f'You must add a {self.version_environment_variable} environment variable before you can save.', alert_type='danger')
-            self.param.trigger('show_no_helios_alert')
-            return
-        
->>>>>>> d3505db1
+
         if not self.save_name:
             self.overwrite_request = 1
             self._alert('You must enter a profile name before you can save.', alert_type='danger')
@@ -365,14 +350,9 @@
         if timeout:
             # Clear the alert after 3 seconds
             if self.cb is not None and self.cb.running:
-<<<<<<< HEAD
-                self.cb = pn.state.add_periodic_callback(self._clear_alert, period=10000, count=1)
                 self.cb.stop()
-
-=======
-                self.cb = pn.state.add_periodic_callback(self._clear_alert, period=3000, count=1)
-            
->>>>>>> d3505db1
+            self.cb = pn.state.add_periodic_callback(self._clear_alert, period=10000, count=1)
+
     def _clear_alert(self, e=None):
         self.alert.visible = False
         self.alert.object = ''
