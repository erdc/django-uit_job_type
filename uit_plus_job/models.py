# Put your persistent store models in this file
import asyncio
import os
import posixpath
import re
import shutil
import threading
import inspect
import logging
import datetime as dt
from collections import OrderedDict
from pathlib import Path, PurePosixPath
from functools import partial, wraps

from channels.db import database_sync_to_async
from django.db import models
from django.utils import timezone
from django.db.models import JSONField
from django.contrib.auth.models import User
from tethys_apps.base.function_extractor import TethysFunctionExtractor
from uit.exceptions import UITError
from uit import AsyncClient, PbsScript, PbsJob, PbsArrayJob
from uit.pbs_script import PbsDirective, NODE_TYPES
from tethys_compute.models.tethys_job import TethysJob


log = logging.getLogger("tethys." + __name__)


class UitPlusJob(PbsScript, TethysJob):
    """UIT+ Job type for use in Tethys Apps.

    Attributes:
        archive_input_files (list): files to transfer from the archive filesystem to the working directory prior to running the job.
        archive_output_files (list): files to transfer from the working directory to the archive filesystem after the job has finished running.
        home_input_files (list): files to transfer from the user's home directory to the working directory prior to running the job.
        home_output_files (list): files to transfer from the working directory to the user's home directory after the job has finished running.
        intermediate_transfer_interval (int): frequency in minutes to transfer intermediate results.
        job_id (str): id of the job assigned by PBS.
        job_script (str): path to PBS script for the job.
        last_intermediate_transfer (datetime): the last date and time an intermediate data transfer occurred.
        max_cleanup_time (duration): maximum amount of time in minutes the cleanup job should be allowed to run.
        max_time (duration): maximum amount of time in minutes the job should be allowed to run.
        node_type (str): type of node on which the job should run.
        num_nodes (int): number of nodes to request.
        processes_per_node (int): number of processors per node to request.
        project_id (str): project ID to be passed in the PBS Header.
        queue (str): name of the queue into which to submit the job.
        system (str): name of the system to run on.
        transfer_input_files (list): files to transfer from the job workspace in the app to the working directory prior to running the job.
        transfer_intermediate_files (list): files to transfer to the job workspace in the app each intermediate_transfer_interval
        transfer_job_script (bool): transfer the job_script from the app to the working directory when True. Defaults to True.
        transfer_output_files (list): files to transfer from the working directory to the job workspace in the app after the job has finished running
    """  # noqa: E501

    UIT_TO_TETHYS_STATUSES = {
        None: "PEN",  # No status set so job was just created
        "B": "RUN",  # Array job: at least one subjob has started
        "E": "COM",  # Job is exiting after having run.
        "F": "COM",  # Job is finished.
        "H": "PAS",  # Job is held.
        "M": "SUB",  # Job was moved to another server.
        "Q": "SUB",  # Job is queued.
        "R": "RUN",  # Job is running.
        "S": "ABT",  # Job is suspended.
        "T": "SUB",  # Job is being moved to a new location.
        "U": "ABT",  # Cycle-harvesting job is suspended due to keyboard activity.
        "W": "SUB",  # Job is waiting for its submitter-assigned start time to be reached.
        "X": "RUN",  # Subjob has completed execution or has been deleted.
    }

    TETHYS_STATUSES_TO_UIT = {
        "PEN": None,
        "COM": "F",
        "PAS": "H",
        "SUB": "Q",
        "RUN": "R",
        "ABT": "S",
        "ERR": "F",
    }

    SYSTEM_CHOICES = [(s, s) for s in sorted(NODE_TYPES.keys())]

    NODE_TYPE_CHOICES = [(nt, nt) for nt in sorted({nt for s in NODE_TYPES.values() for nt in s.keys()})]

    # job vars
    job_id = models.CharField(max_length=1024, null=True)
    archive_input_files = JSONField(blank=True, default=list, null=True)
    home_input_files = JSONField(blank=True, default=list, null=True)
    transfer_input_files = JSONField(blank=True, default=list, null=True)
    _remote_workspace = models.TextField(blank=True)
    _remote_workspace_id = models.CharField(max_length=100)
    qstat = JSONField(default=dict, null=True)
    archived = models.BooleanField(default=False)

    # pbs_script vars
    project_id = models.CharField(max_length=1024, null=False)
    num_nodes = models.IntegerField(default=1, null=False)
    processes_per_node = models.IntegerField(default=1, null=False)
    _max_time = models.DurationField(null=False)
    queue = models.CharField(max_length=100, default="debug", null=False)
    node_type = models.CharField(max_length=10, choices=NODE_TYPE_CHOICES, default="compute", null=False)
    system = models.CharField(max_length=10, choices=SYSTEM_CHOICES, default="onyx", null=False)
    execution_block = models.TextField(null=False)
    _modules = JSONField(default=dict, null=True)
    _module_use = JSONField(default=dict, null=True)
    _optional_directives = JSONField(blank=True, default=list, null=True)
    _environment_variables = JSONField(default=dict, null=True)
    _array_indices = JSONField(blank=True, default=list, null=True)

    # other
    archive_output_files = JSONField(blank=True, default=list, null=True)
    home_output_files = JSONField(blank=True, default=list, null=True)
    intermediate_transfer_interval = models.IntegerField(default=0, null=False)
    last_intermediate_transfer = models.DateTimeField(null=False, default=timezone.now)
    max_cleanup_time = models.DurationField(null=False, default=dt.timedelta(hours=1))
    transfer_intermediate_files = JSONField(blank=True, default=list, null=True)
    transfer_job_script = models.BooleanField(default=True)
    transfer_output_files = JSONField(blank=True, default=list, null=True)
    custom_logs = JSONField(default=dict, null=False)
    _process_intermediate_results_function = models.CharField(max_length=1024, null=True)
    _update_status_interval = dt.timedelta(seconds=30)  # This is not effective until jobs table uses WS

    def __init__(self, *args, **kwargs):
        """Constructor."""
        # Build kwargs for PbsScript constructor
        pbs_kwargs = {}

        # Get arguments of PbsScript constructor dynamically
        pbs_signature = inspect.signature(PbsScript.__init__)

        # Get list of fields
        upj_fields = UitPlusJob._meta.get_fields()

        # Handle case when Django models are instantiated manually with kwargs
        if kwargs:
            for param in pbs_signature.parameters.keys():
                if param != "self":
                    pbs_kwargs[param] = kwargs.get(param, None)

        # When a Django model loads objects from the database, it passes in args, not kwargs
        if len(args) + 1 == len(upj_fields):
            # Get list of field names in the order Django passes them in
            all_field_names = [field.name for field in upj_fields if field.name != "tethysjob_ptr"]
            all_field_names[all_field_names.index("_max_time")] = "max_time"
            # Match up given arg values with field names
            for field_name, value in zip(all_field_names, args):
                if field_name in pbs_signature.parameters:
                    pbs_kwargs[field_name] = value

        try:
            PbsScript.__init__(self, **pbs_kwargs)
            self._system_decommissioned = False
        except ValueError as e:
            if e.args[0].startswith(f'"{self.system}"'):
                # system is no longer supported
                self._system_decommissioned = True
            else:
                raise e

        # Some database fields get dropped if TethysJob is initialized before PbsScript
        TethysJob.__init__(self, *args, **kwargs)

        if self._system_decommissioned:
            self.status = "Purged"  # Must be set after TethysJob.__init__

        self._client = None
        self._token = None
        self._home_dir = None
        self._archive_dir = None
        self._working_dir = None
        self._pbs_job = None

        self.remote_workspace_suffix  # initialize "remote" variables

        self.save()

    def __str__(self):
        return TethysJob.__str__(self)

    @staticmethod
    def _ensure_connected(func):
        @wraps(func)
        async def wrapper(self, *args, **kwargs):
            if not self.client.connected:
                await self.get_token()
                self.client.token = self.token
                await self.client.get_userinfo()
                await self.client.connect(self.system, retry_on_failure=True)

            return await func(self, *args, **kwargs)

        return wrapper

    @_ensure_connected
    async def connect(self):
        """
        A no-op method to allow the _ensure_connected decorator to be triggered manually.
        """
        pass

    @database_sync_to_async
    def _safe_save(self):
        self.save()

    @database_sync_to_async
    def _safe_process_results(self):
        self.process_results()

    async def safe_close(self):
        if self._client is not None:
            await self.client.safe_close()

    @database_sync_to_async
    def _safe_delete(self, using, keep_parents):
        super().delete(using, keep_parents)

    @classmethod
    @database_sync_to_async
    def instance_from_pbs_job(cls, job, user):
        script = job.script
        instance = cls(
            name=job.name,
            user=user,
            label=job.label,
            workspace=job.workspace.as_posix(),
            description=job.description,
            extended_properties=job.metadata,
            job_id=job.job_id,
            _status=cls.UIT_TO_TETHYS_STATUSES.get(job.status),
            qstat=job.qstat,
            project_id=script.project_id,
            system=script.system,
            node_type=script.node_type,
            num_nodes=script.num_nodes,
            processes_per_node=script.processes_per_node,
            queue=script.queue,
            max_time=script.max_time,
            execution_block=script.execution_block,
            _optional_directives=script._optional_directives,
            _modules=script._modules,
            _module_use=script._module_use,
            _array_indices=script._array_indices,
            # max_cleanup_time=None,
            home_input_files=job.home_input_files,
            home_output_files=[],
            archive_input_files=job.archive_input_files,
            archive_output_files=[],
            transfer_input_files=job.transfer_input_files,
            transfer_intermediate_files=[],
            transfer_output_files=[],
            _remote_workspace_id=job._remote_workspace_id,
            _remote_workspace=job._remote_workspace,
        )
        instance.environment_variables = script._environment_variables
        instance._pbs_job = job
        # Note that this preserves information that is not serialized in the database (like post_processing_script)
        # Non-serialized attributes will be accessible while the object is in memory, but not from an object that is
        # reconstructed from the database.

        return instance

    @property
    def pbs_job(self):
        if self._system_decommissioned:
            raise RuntimeError("The PBS Job is not available on jobs from systems that have been decommissioned.")
        if self._pbs_job is None:
            Job = PbsJob if not self._array_indices else PbsArrayJob
            j = Job(
                script=self,
                client=self.client,
                label=self.label,
                workspace=Path(self.workspace),
                transfer_input_files=self.transfer_input_files,
                home_input_files=self.home_input_files,
                archive_input_files=self.archive_input_files,
                description=self.description,
                metadata=self.extended_properties,
            )
            j._remote_workspace_id = self._remote_workspace_id
            j._remote_workspace = PurePosixPath(self._remote_workspace)
            j._job_id = self.job_id
            j._status = self.TETHYS_STATUSES_TO_UIT.get(self._status)
            j._qstat = self.qstat
            j._post_processing_job_id = self.extended_properties.get("post_processing_job_id")
            if self._array_indices and self.qstat is not None:
                for sub_job in j.sub_jobs:
                    sub_job._qstat = self.qstat.get(sub_job.job_id)
                    sub_job._status = sub_job.qstat.get("status")
            self._pbs_job = j
        return self._pbs_job

    @property
    def environment_variables(self):
        return OrderedDict(self._environment_variables)

    @environment_variables.setter
    def environment_variables(self, ordered_dict):
        self._environment_variables = [[k, v] for k, v in ordered_dict.items()]

    @property
    def optional_directives(self):
        """Get a list of all defined directives.

        Returns:
             list: All defined directives.
        """
        return [self.parse_pbs_directive(d) for d in self._optional_directives]

    @staticmethod
    def parse_pbs_directive(directive_str):
        if isinstance(directive_str, (tuple, list)):
            return PbsDirective(*directive_str)
        if isinstance(directive_str, PbsDirective):
            return directive_str
        m = re.match(r"PbsDirective\(directive='(.*?)', options='(.*?)'\)", directive_str)
        return PbsDirective(*m.groups())

    async def get_archive_dir(self):
        """Get the job archive directory from the HPC.

        Returns:
            str: Archive Directory
        """
        if self._archive_dir is None:
<<<<<<< HEAD
            archive_home = await self.get_environment_variable("ARCHIVE_HOME")
=======
            archive_home = self.get_environment_variable("ARCHIVE_HOME")
>>>>>>> 94f53f21
            self._archive_dir = posixpath.join(archive_home, self.remote_workspace_suffix)
        return self._archive_dir

    @property
    def workflow_type(self):
        return self.label.split("/")[-1]

    @property
    def client(self):
        """Get the UIT client based on a valid token.

        Returns:
            Client: UIT Client object
        """
        if self._client is None:
            # Create a client with token
            self._client = AsyncClient()

            # Connect the client
            # self._client.connect(system=self.system, retry_on_failure=True)

        # return the client
        return self._client

    @property
    def home_dir(self):
        """Get the job home directory from the HPC.

        Returns:
            str: The job home directory
        """
        if self._home_dir is None:
            self._home_dir = self.client.HOME / self.remote_workspace_suffix
        return self._home_dir

    @property
    def process_intermediate_results_function(self):
        """Get the function used to process intermediate results.

        Returns:
            Function: The process function, or None if the function cannot be resolved.
        """
        if self._process_intermediate_results_function:
            function_extractor = TethysFunctionExtractor(self._process_intermediate_results_function, None)
            if function_extractor.valid:
                return function_extractor.function

    @process_intermediate_results_function.setter
    def process_intermediate_results_function(self, function):
        if isinstance(function, str):
            self._process_results_function = function
            return
        module_path = inspect.getmodule(function).__name__.split(".")
        module_path.append(function.__name__)
        self._process_results_function = ".".join(module_path)

    @property
    def remote_workspace_id(self):
        """Get the UUID associated with this job to be used as a workspace id.

        Returns:
            str: Remote workspace ID
        """
        if not self._remote_workspace_id:
            self._remote_workspace_id = self.pbs_job.remote_workspace_id
        return self._remote_workspace_id

    @property
    def remote_workspace_suffix(self):
        """Get the job specific suffix.

        Made up of a combination of label, name, and remote workspace ID.

        Returns:
            str: Suffix
        """
        if not self._remote_workspace:
            self._remote_workspace = self.pbs_job.remote_workspace_suffix
        return self._remote_workspace

    @database_sync_to_async
    def get_token(self):
        try:
            social = self.user.social_auth.get(provider="UITPlus")
            self._token = social.extra_data["access_token"]
        except (KeyError, AttributeError):
            self._token = None

    @property
    def token(self):
        """Get the user access token.

        Returns:
            str: Access Token
        """
        if self._token is None:
            raise RuntimeError('The "get_token" method must be awaited before retreiving the token.')
        return self._token

    @property
    def working_dir(self):
        """Get the job work directory from the HPC.

        Returns:
            str: Work Directory
        """
        return self.pbs_job.working_dir

    async def is_job_archived(self):
        archive_filename = f"job_{self.remote_workspace_id}.run_files.tar.gz"
        archive_files = self.client.list_dir(await self.get_archive_dir()).get("files", [])
        return archive_filename in [file["name"] for file in archive_files]

    @_ensure_connected
    async def get_logs(self):
        if isinstance(self.pbs_job, PbsArrayJob):
            logs = {}
            for sub_job in self.pbs_job.sub_jobs:
                name = f"{sub_job.name}_{sub_job.job_index}"
                logs[name] = {}
                logs[name]["stdout"] = sub_job.get_stdout_log
                logs[name]["stderr"] = sub_job.get_stderr_log
                logs[name].update(
                    {
                        log_type: partial(sub_job.get_cached_file_contents, path, bytes=100_000)
                        for log_type, path in self.custom_logs.items()
                    }
                )
            return logs

        return {
            "stdout": self.pbs_job.get_stdout_log,
            "stderr": self.pbs_job.get_stderr_log,
            **{
                log_type: partial(self.pbs_job.get_cached_file_contents, path, bytes=100_000)
                for log_type, path in self.custom_logs.items()
            },
        }

    async def get_environment_variable(self, variable):
        """Get the value of an environment variable from the HPC.

        Args:
            variable (str): Name of environment variable (e.g.: "WORKDIR").

        Returns:
            str: value of environment variable.
        """
        return await self.client.env.get_environmental_variable(variable)

    @_ensure_connected
    async def execute(self, *args, **kwargs):
        """
        executes the job
        """
        try:
            await self._execute(*args, **kwargs)
            self.execute_time = timezone.now()
            self._status = "SUB"
        except Exception:
            self._status = "ERR"
        await self._safe_save()

    async def _execute(self, remote_name=None):
        """Execute the job using the UIT Plus Python client."""
        try:
            # Submit job with PbsScript object and remote workspace
            self.job_id = await self.pbs_job.submit(remote_name=remote_name)
            self.extended_properties["post_processing_job_id"] = self.pbs_job.post_processing_job_id
        except UITError as e:
            if "allocation" in str(e):
                self.status_message = (
                    "Submission failed because subproject allocation has expired or there are insufficient hours."
                )
            else:
                self.status_message = str(e)
            log.exception(e)
            raise e
        except Exception as e:
            try:
                await self.client.call(f"ls {self.working_dir}/*.pbs")
            except Exception:
                self.status_message = "No PBS script created. Contact web site administrator for resolution."
            else:
                self.status_message = f'Error submitting job on "{self.system}": {e}'
            log.exception(e)
            raise e

    @_ensure_connected
    async def resubmit(self, *args, **kwargs):
        await self._resubmit(*args, **kwargs)

    async def _resubmit(self, *args, **kwargs):
        self.pbs_job._job_id = None
        self.qstat = None
        await self.execute(*args, **kwargs)

    # duplicate from Tethys to make it async
    async def update_status(self, status=None, *args, **kwargs):
        """
        Updates the status of a job. If ``status`` is passed then it will manually update the status. Otherwise,
            it will determine if ``_update_status`` should be called.

        Args:
            status (str, optional): The value to manually set the status to. It may be either the display name or the
                three letter database code for defined statuses. If it is not one of the defined statuses, then the
                status will be set to ``OTH`` and the ``status`` value will be saved in ``extended_properties``
                using the ``OTHER_STATUS_KEY``.
            *args: positional arguments that are passed through to ``_update_status``.
            **kwargs: key-word arguments that are passed through to ``_update_status``.

        """
        old_status = self._status
        update_needed = old_status in self.NON_TERMINAL_STATUS_CODES
        # Set status from status given
        if status:
            if status not in self.VALID_STATUSES:
                if status in self.DISPLAY_STATUSES:
                    status = self.REVERSE_STATUSES[status]
                else:
                    self.extended_properties[self.OTHER_STATUS_KEY] = status
                    status = "OTH"
            if status != "OTH":
                self.extended_properties.pop(self.OTHER_STATUS_KEY, None)
            self._status = status
            await self._safe_save()

        # Update status if status not given and still pending/running
        elif update_needed and self.is_time_to_update():
            await self._update_status(*args, **kwargs)
            self._last_status_update = timezone.now()

        # Post-process status after update if old status was pending/running
        if update_needed:
            if self._status == "RUN" and (old_status in ("PEN", "SUB")):
                self.start_time = timezone.now()
            if self._status in ["COM", "VCP", "RES"]:
                self._safe_process_results()
            elif self._status == "ERR" or self._status == "ABT":
                self.completion_time = timezone.now()

        await self._safe_save()

    @_ensure_connected
    async def _update_status(self):
        """Retrieve a job’s status using the UIT Plus Python client.

        Translates UitJob status to TethysJob status and saves to the database
        """
        try:
            status = await self.pbs_job.update_status()
        except UITError as e:
            if "qstat: Unknown Job Id" in str(e):
                status = "F"
                self.status_message = f"Job ID was not found on {self.client.system}. Unable to get status information."
            else:
                raise e
        new_status = self.UIT_TO_TETHYS_STATUSES.get(status, "ERR")

        if new_status == "COM":
            if "cleanup_job_id" in self.extended_properties:
                if self.job_id != self.extended_properties["cleanup_job_id"]:
                    new_status = "SUB"
                    self.job_id = self.extended_properties["cleanup_job_id"]

            self.set_archived_status(True)

        self._status = new_status
        self.qstat = self.pbs_job.qstat
        await self._safe_save()

        # Get intermediate results, if applicable
        if self.transfer_intermediate_files:
            if self.intermediate_transfer_interval_exceeded:
                self.last_intermediate_transfer = timezone.now()  # move this to get_intermediate_results
                thread = threading.Thread(target=self.get_intermediate_results)
                thread.daemon = True
                thread.start()
        await self._safe_save()

    @database_sync_to_async
    def set_archived_status(self, value):
        archived_job_id = self.extended_properties.get("archived_job_id")
        if archived_job_id:
            try:
                archived_job = self.__class__.objects.get(job_id=archived_job_id)
                archived_job.archived = value
                archived_job.save()
            except self.DoesNotExist:
                pass

    @property
    def intermediate_transfer_interval_exceeded(self):
        if self.intermediate_transfer_interval == 0:
            return True
        delta_time = timezone.now() - self.last_intermediate_transfer
        minutes = delta_time.days * 24 * 60 + delta_time.seconds / 60
        return minutes > self.intermediate_transfer_interval

    def _process_results(self):
        """Process the results using the UIT Plus Python client."""
        self.get_remote_files(self.transfer_output_files)

    def get_intermediate_results(self):
        """Retrieve intermediate result files from the supercomputer."""
        if self.get_remote_files(self.transfer_intermediate_files):
            if self.process_intermediate_results_function:
                self.process_intermediate_results_function()

    def resolve_paths(self, paths):
        resolved_paths = []
        for p in paths:
            if "$JOB_INDEX" in p or "$RUN_DIR" in p:
                for sub_job in self.pbs_job.sub_jobs:
                    resolved_paths.append(sub_job.resolve_path(p))
            else:
                resolved_paths.append(self.pbs_job.resolve_path(p))
        return resolved_paths

    def get_remote_files(self, remote_filenames):
        """Transfer files from a directory on the super computer.

        Args:
            remote_filenames (List[str]): Files to retrieve from remote_dir

        Returns:
            bool: True if all file transfers succeed.
        """

        # Ensure the local transfer directory exists
        workspace = Path(self.workspace)
        success = True
        remote_paths = self.resolve_paths(remote_filenames)

        for remote_path in remote_paths:
            rel_path = remote_path.relative_to(self.working_dir)
            local_path = workspace / rel_path
            local_path.parent.mkdir(parents=True, exist_ok=True)

            try:
                self.client.get_file(remote_path=remote_path, local_path=local_path)
                if not os.path.exists(local_path):
                    success = False
            except RuntimeError as e:
                success = False
                log.error("Failed to get remote file: {}".format(str(e)))

        return success

    @_ensure_connected
    async def stop(self):
        """Stops/cancels this job.

        Returns:
            bool: True if job was deleted.
        """
        result = await self.pbs_job.terminate()
        if result:
            await self.update_status("ABT")
        else:
            await self.update_status("ERR")
        return result

    @_ensure_connected
    async def pause(self):
        """Pauses this job.

        Returns:
            bool: True if job was paused.
        """
        return await self.pbs_job.hold()

    @_ensure_connected
    async def resume(self):
        """Resumes this job if paused.

        Returns:
            bool: True if job was resumed.
        """
        return await self.pbs_job.release()

    @_ensure_connected
    async def delete(self, using=None, keep_parents=False):
        """Stops the job and cleans up workspaces in order to delete the job."""
        try:
            archive = bool(self.extended_properties.get("archived_job_id"))
            if not self._system_decommissioned:
                stop_result = await self.stop()
                if stop_result is False:
                    raise Exception("Delete failed while performing job cleanup.")

            clean_remote = not self._system_decommissioned
            try:
                if self.clean_on_delete:
                    await self.clean(archive=archive, remote=clean_remote)
            except AttributeError:
                await self.clean(archive=archive, remote=clean_remote)
        except Exception as e:
            log.exception(f"Error during job delete: {e}")
            raise  # Let Django know to display the error message to the user
        await self._safe_delete(using, keep_parents)

    async def clean(self, archive=False, remote=True):
        """Remove all files and directories associated with the job.

        Removal takes place on unmonitored background thread so as not to disturb the user (as deletes on the HPC can take a long time). This means that we will always return True even if the files were not deleted.

        Args:
            archive (bool): Flag to indicate whether files should be removed from the archive as well.

        Returns:
            bool: True. Always.
        """  # noqa: E501
        # Remove local workspace
        async with asyncio.TaskGroup() as tg:
            if self.workspace:
                log.warning(f"Removing local workspace {self.workspace}")
                tg.create_task(asyncio.to_thread(shutil.rmtree, self.workspace, True))

            if remote:
<<<<<<< HEAD
                # Remove remote locations
                if archive:
                    path = await self.get_archive_dir()
                    cmd = f"archive rm -rf {path} || true"
=======
                if archive:
                    cmd = f"archive rm -rf {self.archive_dir} || true"
>>>>>>> 94f53f21
                    tg.create_task(self.client.call(command=cmd, working_dir="/"))
                    self.set_archived_status(False)
                    log.info(f"Executing command '{cmd}' on {self.system}")
                else:
                    # Remove remote locations
                    for path in (self.working_dir, self.home_dir):
                        cmd = f"rm -rf {path} || true"
                        tg.create_task(self.client.call(command=cmd, working_dir="/"))
                        log.info(f"Executing command '{cmd}' on {self.system}")
        return True

    @property
    def archive_filename(self):
        return f"job_{self.remote_workspace_id}.run_files.tar.gz"

    @_ensure_connected
    async def archive(self):
        """Archive all files associated with this job.

        This job is compressed into a tar file and then pushed
        to the archive directory.

        Returns:
            bool: True. Always.
        """
        await self._archive()

    async def _archive(self, *args, **kwargs):
        # Check archive status and store system name
        try:
            archive_stat = await self.client.call("archive stat")
            archive_name = archive_stat.split()[2]
        except UITError as e:
            log.exception(e)
            self.status_message = e.message
            return

        archive_filename = f"job_{self.remote_workspace_id}.run_files.tar.gz"
        pbs_script = PbsScript(
            name="archive",
            project_id=self.pbs_job.script.project_id,
            num_nodes=1,
            processes_per_node=1,
            max_time="48:00:00",
            queue="transfer",
            node_type="transfer",
            system=self.system,
        )
        pbs_script.execution_block = (
            f"tar -czf {archive_filename} *\n"
            f"archive put -p -C {await self.get_archive_dir()} {archive_filename}\n"
            f"rm {archive_filename}\n"
        )

        # Create PBS job
        job = PbsJob(pbs_script, client=self.client, label="archive_" + self.label)
        job._remote_workspace = self._remote_workspace
        job._remote_workspace_id = self._remote_workspace_id

        job.description = f"Archive job: {self.name} ({self.job_id})"
        job_model = await self.instance_from_pbs_job(job, self.user)
        # Put job id in extended properties
        save_script_attrs = [
            "name",
            "project_id",
            "num_nodes",
            "processes_per_node",
            "queue",
            "system",
            "_array_indices",
        ]

        self.metadata = self.extended_properties
        save_job_attrs = ["label", "workspace", "description", "metadata"]

        job_model.extended_properties.update(
            {
                "archived_job_id": self.job_id,
                "archived_to": archive_name,
                "archived_job_script": {attr: getattr(self, attr) for attr in save_script_attrs},
                "archived_job_attrs": {attr: getattr(self, attr) for attr in save_job_attrs},
            }
        )
        # Add max_time
        max_time_json = {"days": self.max_time.days, "seconds": self.max_time.seconds}
        job_model.extended_properties["archived_job_script"]["max_time"] = max_time_json
        job_model.workspace = ""

        # Submit job
        await job_model.execute()

    @_ensure_connected
    async def restore(self):
        """Restore the job work directory from to archive server.
        NOTE: This is meant to be called only on an "archive" job.
        This method replaces the jobs details with that of the
        new transfer job.

        Returns:
            bool: True. Always.
        """
        archive_filename = f"job_{self.remote_workspace_id}.run_files.tar.gz"

        # Create transfer script
        self.execution_block = (
            f"archive get -p -C {await self.get_archive_dir()} {archive_filename}\n"
            f"tar -xzf {archive_filename}\n"
            f"rm {archive_filename}\n"
        )
        self.name = "unarchive"

        # Submit job
        await self.resubmit()

        # Check database for archived job
        self.update_job_after_restore(self.extended_properties.get("archived_job_id"))

    @database_sync_to_async
    def update_job_after_restore(self, job_id):
        """After restoring from the archive, recreate job in the main jobs_table if it does not already exist"""
        if job_id is not None:
            try:
                self.__class__.objects.get(job_id=job_id)
            except self.DoesNotExist:
                # Recreate job
                script_kwargs = self.extended_properties["archived_job_script"]
                array_indices = script_kwargs.pop("_array_indices")
                script_kwargs["max_time"] = dt.timedelta(**script_kwargs["max_time"])
                # Setup PbsScript
                restored_job_script = PbsScript(**script_kwargs, array_indices=array_indices)

                Job = PbsJob if array_indices is None else PbsArrayJob
                job_kwargs = self.extended_properties["archived_job_attrs"]
                pbs_job = Job(restored_job_script, client=self.client, **job_kwargs)
                pbs_job._remote_workspace = self._remote_workspace
                pbs_job._remote_workspace_id = self._remote_workspace_id
                pbs_job._job_id = job_id
                restored = self.instance_from_pbs_job(pbs_job, self.user)
                restored.status = "Complete"
                restored.save()


class EnvironmentProfile(models.Model):
    """
    Model that stores modules and environment
    variables for a specific run profile.

    Attributes:
        user (foreign key): The user to whom the profile belongs
        name (str): The name of the profile
        hpc_system (str): The name of the hpc system the profile was created for (e.g. "onyx")
        environment_variables (str): A Json string of the environment variables
        modules (str): A Json string of the modules to load and unload
        last_used (datetime): The time the profile was last loaded (for sorting)
    """

    user = models.ForeignKey(User, on_delete=models.CASCADE)
    name = models.CharField(max_length=64)
    hpc_system = models.CharField(max_length=64)
    software = models.CharField(max_length=1024, null=True)
    email = models.CharField(max_length=1024, null=True)
    environment_variables = models.CharField(max_length=2048, null=True)
    modules = JSONField(default=dict, null=True)
    last_used = models.DateTimeField(auto_now_add=True)
    user_default = models.BooleanField(default=False)
    default_for_versions = JSONField(blank=True, default=list, null=True)

    @classmethod
    def set_default_for_version(cls, usr, profile, version):
        """Set profile as the default for the selected version.

        Args:
            usr:
            version:
            profile:

        Returns:

        """
        # Find current default for version
        ver_default = cls._get_default_for_version(usr, profile.hpc_system, profile.software, version)
        if ver_default:
            # Remove version from its list of defaults
            ver_default.default_for_versions.remove(version)
            # Save
            ver_default.save()
        # Add version to current profile default
        profile.default_for_versions.append(version)
        # Save
        profile.save()

    @classmethod
    def set_general_default(cls, usr, profile):
        """Set the provided profile as the general default

        Args:
            usr:
            profile:

        Returns:

        """
        # Get current default
        old_default = cls._get_general_default(usr, profile.hpc_system, profile.software)
        if old_default:
            # Remove the old default as general default
            old_default.user_default = False
            # Save
            old_default.save()

        # Set profile as default
        profile.user_default = True
        # Save
        profile.save()

    @classmethod
    def get_default(cls, usr, hpc_system, software, version=None, use_general_default=True):
        """Get the default for this version. Return the general default if it doesn't exist.

        Args:
            usr:
            hpc_system:
            software:
            version:
            use_general_default:

        Returns:

        """
        if version:
            default = cls._get_default_for_version(usr, hpc_system, software, version)
            if default or not use_general_default:
                return default

        return cls._get_general_default(usr, hpc_system, software)

    @classmethod
    def _get_default_for_version(cls, usr, hpc_system, software, version):
        """
        Get the profile listed as default for the specified version

        Args:
            usr:
            hpc_system:
            software:
            version:

        Returns:

        """
        profiles = cls.objects.filter(user=usr, hpc_system=hpc_system, software=software).exclude(
            default_for_versions=[]
        )
        for profile in profiles:
            if version in profile.default_for_versions:
                return profile

    @classmethod
    def _get_general_default(cls, usr, hpc_system, software):
        """Return the general default

        Args:
            system:
            software:
            usr:

        Returns:

        """
        try:
            profiles = cls.objects.get(user=usr, hpc_system=hpc_system, software=software, user_default=True)
        except cls.DoesNotExist:
            return None
        except cls.MultipleObjectsReturned:
            return cls.objects.filter(user=usr, hpc_system=hpc_system, software=software, user_default=True)[0]

        return profiles

    def is_default_for_version(self, version):
        """Return True if this profile is the default profile for the included version.

        Args:
            version:

        Returns:

        """
        return version in self.default_for_versions

    def remove_default_for_version(self, version):
        """

        Args:
            version:

        Returns:

        """
        if version in self.default_for_versions:
            self.default_for_versions.remove(version)<|MERGE_RESOLUTION|>--- conflicted
+++ resolved
@@ -323,11 +323,7 @@
             str: Archive Directory
         """
         if self._archive_dir is None:
-<<<<<<< HEAD
             archive_home = await self.get_environment_variable("ARCHIVE_HOME")
-=======
-            archive_home = self.get_environment_variable("ARCHIVE_HOME")
->>>>>>> 94f53f21
             self._archive_dir = posixpath.join(archive_home, self.remote_workspace_suffix)
         return self._archive_dir
 
@@ -748,20 +744,13 @@
                 tg.create_task(asyncio.to_thread(shutil.rmtree, self.workspace, True))
 
             if remote:
-<<<<<<< HEAD
                 # Remove remote locations
                 if archive:
                     path = await self.get_archive_dir()
                     cmd = f"archive rm -rf {path} || true"
-=======
-                if archive:
-                    cmd = f"archive rm -rf {self.archive_dir} || true"
->>>>>>> 94f53f21
                     tg.create_task(self.client.call(command=cmd, working_dir="/"))
                     self.set_archived_status(False)
-                    log.info(f"Executing command '{cmd}' on {self.system}")
                 else:
-                    # Remove remote locations
                     for path in (self.working_dir, self.home_dir):
                         cmd = f"rm -rf {path} || true"
                         tg.create_task(self.client.call(command=cmd, working_dir="/"))
